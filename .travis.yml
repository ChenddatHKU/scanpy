--- conflicted
+++ resolved
@@ -5,33 +5,6 @@
     - master  # All other branches should become (draft) PRs and be build that way
 matrix:
   include:
-<<<<<<< HEAD
-    - name: "static analysis"
-      python: "3.7"
-      script:
-        - black . --check --diff
-        - python -m scanpy.tests.blackdiff 10
-      after_success: skip
-    - name: "anndata dev"
-      python: "3.7"
-      before_install:
-        - |
-          sudo apt-key adv \
-            --keyserver keyserver.ubuntu.com \
-            --recv-keys E298A3A825C0D65DFD57CBB651716619E084DAB9
-          sudo add-apt-repository \
-            --yes \
-            "deb https://cloud.r-project.org/bin/linux/ubuntu/ $(lsb_release -c -s)-cran35/"
-          cat /etc/apt/sources.list
-          sudo apt-get update -qq
-          travis_retry sudo apt-get install -y r-base gfortran libblas-dev liblapack-dev --no-install-recommends
-        - Rscript -e 'dir.create(path = Sys.getenv("R_LIBS_USER"), showWarnings=F, recursive=T)'
-        - Rscript -e 'if(length(find.package("sctransform", quiet=T,lib.loc=Sys.getenv("R_LIBS_USER")))==0){install.packages("sctransform", lib=Sys.getenv("R_LIBS_USER"), repos="https://cran.rstudio.com/")}'
-      install:
-        - pip install docutils sphinx
-        - pip install -e .[test,louvain,leiden,magic,scvi,harmony,skmisc,rtools]
-        - pip install git+https://github.com/theislab/anndata
-=======
   - name: "static analysis"
     python: "3.7"
     install:
@@ -44,43 +17,46 @@
     after_success: skip
   - name: "anndata dev"
     python: "3.7"
+    before_install:
+    - |
+      sudo apt-key adv \
+        --keyserver keyserver.ubuntu.com \
+        --recv-keys E298A3A825C0D65DFD57CBB651716619E084DAB9
+      sudo add-apt-repository \
+        --yes \
+        "deb https://cloud.r-project.org/bin/linux/ubuntu/ $(lsb_release -c -s)-cran35/"
+      cat /etc/apt/sources.list
+      sudo apt-get update -qq
+      travis_retry sudo apt-get install -y r-base gfortran libblas-dev liblapack-dev --no-install-recommends
+    - Rscript -e 'dir.create(path = Sys.getenv("R_LIBS_USER"), showWarnings=F, recursive=T)'
+    - Rscript -e 'if(length(find.package("sctransform", quiet=T,lib.loc=Sys.getenv("R_LIBS_USER")))==0){install.packages("sctransform", lib=Sys.getenv("R_LIBS_USER"), repos="https://cran.rstudio.com/")}'
     install:
-    - pip install .[dev,test,louvain,leiden,magic,scvi,harmony,skmisc]
+    - pip install .[dev,test,louvain,leiden,magic,scvi,harmony,skmisc,rtools]
     - pip install git+https://github.com/theislab/anndata
->>>>>>> f704f724
 python:
 - '3.6'
 - '3.7'
 #- '3.8-dev' # https://github.com/numpy/numpy/issues/13790
 cache:
-<<<<<<< HEAD
-  - pip
-  - directories: 
-    - data
-    - $HOME/R
-before_install:
-  - |
-    sudo apt-key adv \
-      --keyserver keyserver.ubuntu.com \
-      --recv-keys E298A3A825C0D65DFD57CBB651716619E084DAB9
-    sudo add-apt-repository \
-      --yes \
-      "deb https://cloud.r-project.org/bin/linux/ubuntu/ $(lsb_release -c -s)-cran35/"
-    cat /etc/apt/sources.list
-    sudo apt-get update -qq
-    travis_retry sudo apt-get install -y r-base gfortran libblas-dev liblapack-dev --no-install-recommends
-  - Rscript -e 'dir.create(path = Sys.getenv("R_LIBS_USER"), showWarnings = FALSE, recursive = TRUE)'
-  - Rscript -e 'if(length(find.package("sctransform", quiet=T,lib.loc=Sys.getenv("R_LIBS_USER")))==0){install.packages("sctransform", lib=Sys.getenv("R_LIBS_USER"), repos="https://cran.rstudio.com/")}'
-install:
-  - pip install docutils sphinx
-  - pip install -e .[test,louvain,leiden,magic,scvi,harmony,skmisc,rtools]
-=======
 - pip
 - directories:
   - data
+  - $HOME/R
+before_install:
+- |
+  sudo apt-key adv \
+    --keyserver keyserver.ubuntu.com \
+    --recv-keys E298A3A825C0D65DFD57CBB651716619E084DAB9
+  sudo add-apt-repository \
+    --yes \
+    "deb https://cloud.r-project.org/bin/linux/ubuntu/ $(lsb_release -c -s)-cran35/"
+  cat /etc/apt/sources.list
+  sudo apt-get update -qq
+  travis_retry sudo apt-get install -y r-base gfortran libblas-dev liblapack-dev --no-install-recommends
+- Rscript -e 'dir.create(path = Sys.getenv("R_LIBS_USER"), showWarnings = FALSE, recursive = TRUE)'
+- Rscript -e 'if(length(find.package("sctransform", quiet=T,lib.loc=Sys.getenv("R_LIBS_USER")))==0){install.packages("sctransform", lib=Sys.getenv("R_LIBS_USER"), repos="https://cran.rstudio.com/")}'
 install:
-- pip install .[dev,test,louvain,leiden,magic,scvi,harmony,skmisc]
->>>>>>> f704f724
+- pip install .[dev,test,louvain,leiden,magic,scvi,harmony,skmisc,rtools]
 env:
 - MPLBACKEND=Agg
 script:
